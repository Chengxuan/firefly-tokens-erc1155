// Copyright © 2021 Kaleido, Inc.
//
// SPDX-License-Identifier: Apache-2.0
//
// Licensed under the Apache License, Version 2.0 (the "License");
// you may not use this file except in compliance with the License.
// You may obtain a copy of the License at
//
//     http://www.apache.org/licenses/LICENSE-2.0
//
// Unless required by applicable law or agreed to in writing, software
// distributed under the License is distributed on an "AS IS" BASIS,
// WITHOUT WARRANTIES OR CONDITIONS OF ANY KIND, either express or implied.
// See the License for the specific language governing permissions and
// limitations under the License.

<<<<<<< HEAD
import {
  BadRequestException,
  Injectable,
  InternalServerErrorException,
  Logger,
} from '@nestjs/common';
=======
import { Injectable, Logger, NotFoundException } from '@nestjs/common';
>>>>>>> a1429fd8
import { EventStreamService } from '../event-stream/event-stream.service';
import { EventStream, EventStreamSubscription } from '../event-stream/event-stream.interfaces';
import { EventStreamProxyGateway } from '../eventstream-proxy/eventstream-proxy.gateway';
import { Context, newContext } from '../request-context/request-context.decorator';
import {
  AsyncResponse,
  CheckInterfaceRequest,
  CheckInterfaceResponse,
  IAbiMethod,
  InterfaceFormat,
  TokenApproval,
  TokenBalance,
  TokenBalanceQuery,
  TokenBurn,
  TokenInterface,
  TokenMint,
  TokenPool,
  TokenPoolActivate,
<<<<<<< HEAD
  TokenPoolEvent,
=======
  TokenPoolDeactivate,
>>>>>>> a1429fd8
  TokenTransfer,
  TokenType,
} from './tokens.interfaces';
import {
  packStreamName,
  packSubscriptionName,
  computeTokenId,
  unpackPoolLocator,
  unpackSubscriptionName,
  packPoolLocator,
} from './tokens.util';
import { TOKEN_STANDARD, TokenListener } from './tokens.listener';
import { BlockchainConnectorService } from './blockchain.service';
import { AbiMapperService } from './abimapper.service';
import {
  AllEvents,
  ApprovalForAll,
  BalanceOf,
  DynamicMethods,
  TransferBatch,
  TransferSingle,
} from './erc1155';

export const BASE_SUBSCRIPTION_NAME = 'base';

const tokenCreateEvent = 'TokenPoolCreation';
const ALL_SUBSCRIBED_EVENTS = [tokenCreateEvent, ...AllEvents.map(e => e.name)];

@Injectable()
export class TokensService {
  private readonly logger = new Logger(TokensService.name);
  private contractAddress: string;

  baseUrl: string;
  instancePath: string;
  instanceUrl: string;
  topic: string;
  stream: EventStream | undefined;

  constructor(
    private eventstream: EventStreamService,
    private proxy: EventStreamProxyGateway,
    private blockchain: BlockchainConnectorService,
    private mapper: AbiMapperService,
  ) {}

  configure(baseUrl: string, instancePath: string, topic: string, contractAddress: string) {
    this.baseUrl = baseUrl;
    this.instancePath = instancePath;
    this.instanceUrl = new URL(this.instancePath, this.baseUrl).href;
    this.topic = topic;
    this.contractAddress = contractAddress.toLowerCase();
    this.proxy.addConnectionListener(this);
    this.proxy.addEventListener(new TokenListener(this.blockchain));
  }

  async onConnect() {
    const wsUrl = new URL('/ws', this.baseUrl.replace('http', 'ws')).href;
    const stream = await this.getStream(newContext());
    this.proxy.configure(wsUrl, stream.name);
  }

  /**
   * One-time initialization of event stream and base subscription.
   */
  async init(ctx: Context) {
    const defaultContract = await this.getContractAddress(ctx);
    if (defaultContract) {
      await this.createPoolSubscription(ctx, defaultContract);
    }
  }

  private async createPoolSubscription(ctx: Context, address: string, blockNumber?: string) {
    const stream = await this.getStream(ctx);
    const eventABI = this.mapper.getCreateEvent();
    const methodABI = this.mapper.getCreateMethod();
    if (eventABI !== undefined && methodABI !== undefined) {
      await this.eventstream.getOrCreateSubscription(
        ctx,
        this.baseUrl,
        eventABI,
        stream.id,
        packSubscriptionName(address, BASE_SUBSCRIPTION_NAME, tokenCreateEvent),
        address,
        [methodABI],
        blockNumber ?? '0',
      );
    }
  }

  private async getContractAddress(ctx: Context) {
    if (!this.contractAddress) {
      if (!this.instanceUrl) {
        return undefined;
      }
      this.logger.debug(
        `CONTRACT_ADDRESS is not set - fetching the address using instance url: ${this.instanceUrl}`,
      );
      const data = await this.blockchain.getContractInfo(ctx, this.instanceUrl);
      this.contractAddress = '0x' + data.address.toLowerCase();
      this.logger.debug(`Contract address: ${this.contractAddress}`);
    }
    return this.contractAddress;
  }

  private async getStream(ctx: Context) {
    const stream = this.stream;
    if (stream !== undefined) {
      return stream;
    }
    await this.migrationCheck(ctx);
    const name = this.stream?.name ?? packStreamName(this.topic, this.instancePath);
    this.logger.log('Creating stream with name ' + name);
    this.stream = await this.eventstream.createOrUpdateStream(ctx, name, name);
    return this.stream;
  }

  /**
   * Check for existing event streams and subscriptions that don't match the current
   * expected format (ie incorrect names, missing event subscriptions).
   *
   * Log a warning if any potential issues are flagged. User may need to delete
   * subscriptions manually and reactivate the pool directly.
   */
  async migrationCheck(ctx: Context) {
    const name = packStreamName(this.topic, this.instancePath);
    const streams = await this.eventstream.getStreams();
    let existingStream = streams.find(s => s.name === name);
    if (existingStream === undefined) {
      // Look for the old stream name (topic alone)
      existingStream = streams.find(s => s.name === this.topic);
      if (existingStream === undefined) {
        return false;
      }
      this.logger.warn(
        `Old event stream found with name ${existingStream.name}. ` +
          `The connector will continue to use this stream, but it is recommended ` +
          `to create a new stream with the name ${name}.`,
      );
    }
    this.stream = existingStream;
    const streamId = existingStream.id;

    const allSubscriptions = await this.eventstream.getSubscriptions(ctx);
    const subscriptions = allSubscriptions.filter(s => s.stream === streamId);
    if (subscriptions.length === 0) {
      return false;
    }

    const baseSubscription = packSubscriptionName(
      this.instancePath,
      BASE_SUBSCRIPTION_NAME,
      tokenCreateEvent,
    );

    const foundEvents = new Map<string, string[]>();
    for (const sub of subscriptions) {
      if (sub.name === baseSubscription) {
        continue;
      }
      const parts = unpackSubscriptionName(sub.name);
      if (parts.poolLocator === undefined || parts.event === undefined) {
        this.logger.warn(
          `Non-parseable subscription name '${sub.name}' found in event stream '${existingStream.name}'.` +
            `It is recommended to delete all subscriptions and activate all pools again.`,
        );
        return true;
      }
      const key = packSubscriptionName(parts.instancePath, parts.poolLocator, '', parts.poolData);
      const existing = foundEvents.get(key);
      if (existing !== undefined) {
        existing.push(parts.event);
      } else {
        foundEvents.set(key, [parts.event]);
      }
    }

    // Expect to have found subscriptions for each of the events.
    for (const [key, events] of foundEvents) {
      const parts = unpackSubscriptionName(key);
      if (
        ALL_SUBSCRIBED_EVENTS.length !== events.length ||
        !ALL_SUBSCRIBED_EVENTS.every(event => events.includes(event))
      ) {
        this.logger.warn(
          `Event stream subscriptions for pool ${parts.poolLocator} do not include all expected events ` +
            `(${ALL_SUBSCRIBED_EVENTS}). Events may not be properly delivered to this pool. ` +
            `It is recommended to delete its subscriptions and activate the pool again.`,
        );
        return true;
      }
    }
    return false;
  }

  async createPool(ctx: Context, dto: TokenPool): Promise<TokenPoolEvent | AsyncResponse> {
    if (dto.config?.address) {
      if (dto.config.startId !== undefined && dto.config.endId !== undefined) {
        return this.createFromExisting(
          dto.config.address,
          dto.config.startId,
          dto.config.endId,
          dto,
        );
      }
      await this.createPoolSubscription(ctx, dto.config.address, dto.config.blockNumber);
      return this.createWithAddress(ctx, dto.config.address, dto);
    }

    const defaultContract = await this.getContractAddress(ctx);
    if (defaultContract !== undefined) {
      return this.createWithAddress(ctx, defaultContract, dto);
    }

    throw new BadRequestException(
      'config.address was unspecified, and no default contract address is configured!',
    );
  }

  private createFromExisting(address: string, startId: string, endId: string, dto: TokenPool) {
    const isFungible = dto.type === TokenType.FUNGIBLE;
    return <TokenPoolEvent>{
      data: dto.data,
      poolLocator: packPoolLocator(address, isFungible, startId, endId, dto.config?.blockNumber),
      standard: TOKEN_STANDARD,
      interfaceFormat: InterfaceFormat.ABI,
      type: dto.type,
      info: { address, startId, endId },
    };
  }

  async createWithAddress(ctx: Context, address: string, dto: TokenPool) {
    this.logger.log(`Create token pool from contract: '${address}'`);
    const { method, params } = this.mapper.getCreateMethodAndParams(dto);
    const response = await this.blockchain.sendTransaction(
      ctx,
      dto.signer,
      address,
      dto.requestId,
      method,
      params,
    );
    return { id: response.id };
  }

  async activatePool(ctx: Context, dto: TokenPoolActivate) {
    const stream = await this.getStream(ctx);
    const poolLocator = unpackPoolLocator(dto.poolLocator);
    const address = poolLocator.address ?? (await this.getContractAddress(ctx));
    if (!address) {
      throw new InternalServerErrorException(`No contract address configured`);
    }

    const abi = await this.mapper.getAbi(ctx, address);
    const tokenCreateEvent = this.mapper.getCreateEvent();
    const tokenCreateMethod = this.mapper.getCreateMethod();
    const possibleMethods = this.mapper.allInvokeMethods(abi);

    const promises: Promise<EventStreamSubscription>[] = [];
    if (tokenCreateEvent?.name !== undefined && tokenCreateMethod !== undefined) {
      promises.push(
        this.eventstream.getOrCreateSubscription(
          ctx,
          this.baseUrl,
          tokenCreateEvent,
          stream.id,
          packSubscriptionName(
            this.instancePath,
            dto.poolLocator,
            tokenCreateEvent.name,
            dto.poolData,
          ),
          address,
          [tokenCreateMethod],
          poolLocator.blockNumber ?? '0',
        ),
      );
    }
    promises.push(
      ...[
        this.eventstream.getOrCreateSubscription(
          ctx,
          this.baseUrl,
          TransferSingle,
          stream.id,
          packSubscriptionName(
            this.instancePath,
            dto.poolLocator,
            TransferSingle.name,
            dto.poolData,
          ),
          address,
          possibleMethods,
          poolLocator.blockNumber ?? '0',
        ),
        this.eventstream.getOrCreateSubscription(
          ctx,
          this.baseUrl,
          TransferBatch,
          stream.id,
          packSubscriptionName(
            this.instancePath,
            dto.poolLocator,
            TransferBatch.name,
            dto.poolData,
          ),
          address,
          possibleMethods,
          poolLocator.blockNumber ?? '0',
        ),
        this.eventstream.getOrCreateSubscription(
          ctx,
          this.baseUrl,
          ApprovalForAll,
          stream.id,
          packSubscriptionName(
            this.instancePath,
            dto.poolLocator,
            ApprovalForAll.name,
            dto.poolData,
          ),
          address,
          possibleMethods,
          // Block number is 0 because it is important to receive all approval events,
          // so existing approvals will be reflected in the newly created pool
          '0',
        ),
      ],
    );
    await Promise.all(promises);
  }

  async deactivatePool(ctx: Context, dto: TokenPoolDeactivate) {
    const tokenCreateEvent = this.mapper.getCreateEvent();
    const stream = await this.getStream(ctx);

    const promises: Promise<boolean>[] = [];
    if (tokenCreateEvent?.name !== undefined) {
      promises.push(
        this.eventstream.deleteSubscriptionByName(
          ctx,
          stream.id,
          packSubscriptionName(
            this.instancePath,
            dto.poolLocator,
            tokenCreateEvent.name,
            dto.poolData,
          ),
        ),
      );
    }

    promises.push(
      ...[
        this.eventstream.deleteSubscriptionByName(
          ctx,
          stream.id,
          packSubscriptionName(
            this.instancePath,
            dto.poolLocator,
            TransferSingle.name,
            dto.poolData,
          ),
        ),
        this.eventstream.deleteSubscriptionByName(
          ctx,
          stream.id,
          packSubscriptionName(
            this.instancePath,
            dto.poolLocator,
            TransferBatch.name,
            dto.poolData,
          ),
        ),
        this.eventstream.deleteSubscriptionByName(
          ctx,
          stream.id,
          packSubscriptionName(
            this.instancePath,
            dto.poolLocator,
            ApprovalForAll.name,
            dto.poolData,
          ),
        ),
      ],
    );

    const results = await Promise.all(promises);
    if (results.every(deleted => !deleted)) {
      throw new NotFoundException('No listeners found');
    }
  }

  checkInterface(dto: CheckInterfaceRequest): CheckInterfaceResponse {
    const wrapMethods = (methods: IAbiMethod[]): TokenInterface => {
      return { format: InterfaceFormat.ABI, methods };
    };

    return {
      approval: wrapMethods(this.mapper.getAllMethods(dto.methods, DynamicMethods.approval)),
      burn: wrapMethods(this.mapper.getAllMethods(dto.methods, DynamicMethods.burn)),
      mint: wrapMethods(this.mapper.getAllMethods(dto.methods, DynamicMethods.mint)),
      transfer: wrapMethods(this.mapper.getAllMethods(dto.methods, DynamicMethods.transfer)),
    };
  }

  async mint(ctx: Context, dto: TokenMint): Promise<AsyncResponse> {
    const poolLocator = unpackPoolLocator(dto.poolLocator);
    const address = poolLocator.address ?? (await this.getContractAddress(ctx));
    if (!address) {
      throw new InternalServerErrorException(`No contract address configured`);
    }

    const abi = dto.interface?.methods || (await this.mapper.getAbi(ctx, address));
    const { method, params } = this.mapper.getMethodAndParams(abi, poolLocator, 'mint', dto);
    const response = await this.blockchain.sendTransaction(
      ctx,
      dto.signer,
      address,
      dto.requestId,
      method,
      params,
    );
    return { id: response.id };
  }

  async transfer(ctx: Context, dto: TokenTransfer): Promise<AsyncResponse> {
    const poolLocator = unpackPoolLocator(dto.poolLocator);
    const address = poolLocator.address ?? (await this.getContractAddress(ctx));
    if (!address) {
      throw new InternalServerErrorException(`No contract address configured`);
    }

    const abi = dto.interface?.methods || (await this.mapper.getAbi(ctx, address));
    const { method, params } = this.mapper.getMethodAndParams(abi, poolLocator, 'transfer', dto);
    const response = await this.blockchain.sendTransaction(
      ctx,
      dto.signer,
      address,
      dto.requestId,
      method,
      params,
    );
    return { id: response.id };
  }

  async burn(ctx: Context, dto: TokenBurn): Promise<AsyncResponse> {
    const poolLocator = unpackPoolLocator(dto.poolLocator);
    const address = poolLocator.address ?? (await this.getContractAddress(ctx));
    if (!address) {
      throw new InternalServerErrorException(`No contract address configured`);
    }

    const abi = dto.interface?.methods || (await this.mapper.getAbi(ctx, address));
    const { method, params } = this.mapper.getMethodAndParams(abi, poolLocator, 'burn', dto);
    const response = await this.blockchain.sendTransaction(
      ctx,
      dto.signer,
      address,
      dto.requestId,
      method,
      params,
    );
    return { id: response.id };
  }

  async approval(ctx: Context, dto: TokenApproval): Promise<AsyncResponse> {
    const poolLocator = unpackPoolLocator(dto.poolLocator);
    const address = poolLocator.address ?? (await this.getContractAddress(ctx));
    if (!address) {
      throw new InternalServerErrorException(`No contract address configured`);
    }

    const abi = dto.interface?.methods || (await this.mapper.getAbi(ctx, address));
    const { method, params } = this.mapper.getMethodAndParams(abi, poolLocator, 'approval', dto);
    const response = await this.blockchain.sendTransaction(
      ctx,
      dto.signer,
      address,
      dto.requestId,
      method,
      params,
    );
    return { id: response.id };
  }

  async balance(ctx: Context, dto: TokenBalanceQuery): Promise<TokenBalance> {
    const poolLocator = unpackPoolLocator(dto.poolLocator);
    const address = poolLocator.address ?? (await this.getContractAddress(ctx));
    if (!address) {
      throw new InternalServerErrorException(`No contract address configured`);
    }

    const response = await this.blockchain.query(ctx, address, BalanceOf, [
      dto.account,
      computeTokenId(poolLocator, dto.tokenIndex),
    ]);
    return { balance: response.output };
  }
}<|MERGE_RESOLUTION|>--- conflicted
+++ resolved
@@ -14,16 +14,13 @@
 // See the License for the specific language governing permissions and
 // limitations under the License.
 
-<<<<<<< HEAD
 import {
   BadRequestException,
   Injectable,
   InternalServerErrorException,
   Logger,
+  NotFoundException,
 } from '@nestjs/common';
-=======
-import { Injectable, Logger, NotFoundException } from '@nestjs/common';
->>>>>>> a1429fd8
 import { EventStreamService } from '../event-stream/event-stream.service';
 import { EventStream, EventStreamSubscription } from '../event-stream/event-stream.interfaces';
 import { EventStreamProxyGateway } from '../eventstream-proxy/eventstream-proxy.gateway';
@@ -42,11 +39,8 @@
   TokenMint,
   TokenPool,
   TokenPoolActivate,
-<<<<<<< HEAD
+  TokenPoolDeactivate,
   TokenPoolEvent,
-=======
-  TokenPoolDeactivate,
->>>>>>> a1429fd8
   TokenTransfer,
   TokenType,
 } from './tokens.interfaces';
