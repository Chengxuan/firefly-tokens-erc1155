--- conflicted
+++ resolved
@@ -28,7 +28,7 @@
 import { ApiBody, ApiOperation, ApiResponse } from '@nestjs/swagger';
 import { Response } from 'express';
 import { EventStreamReply } from '../event-stream/event-stream.interfaces';
-import { RequestContext } from '../request-context/request-context.decorator';
+import { Context, RequestContext } from '../request-context/request-context.decorator';
 import { BlockchainConnectorService } from './blockchain.service';
 import {
   AsyncResponse,
@@ -40,18 +40,11 @@
   TokenMint,
   TokenPool,
   TokenPoolActivate,
-<<<<<<< HEAD
+  TokenPoolDeactivate,
   TokenPoolEvent,
   TokenTransfer,
 } from './tokens.interfaces';
 import { TokensService } from './tokens.service';
-=======
-  TokenPoolDeactivate,
-  TokenTransfer,
-} from './tokens.interfaces';
-import { TokensService } from './tokens.service';
-import { Context, RequestContext } from '../request-context/request-context.decorator';
->>>>>>> a1429fd8
 
 @Controller()
 export class TokensController {
@@ -74,9 +67,8 @@
   @ApiBody({ type: TokenPool })
   @ApiResponse({ status: 200, type: TokenPoolEvent })
   @ApiResponse({ status: 202, type: AsyncResponse })
-<<<<<<< HEAD
   async createPool(
-    @RequestContext() ctx,
+    @RequestContext() ctx: Context,
     @Body() dto: TokenPool,
     @Res({ passthrough: true }) res: Response,
   ) {
@@ -87,10 +79,6 @@
       res.status(HttpStatus.ACCEPTED);
     }
     return pool;
-=======
-  createPool(@RequestContext() ctx: Context, @Body() dto: TokenPool) {
-    return this.service.createPool(ctx, dto);
->>>>>>> a1429fd8
   }
 
   @Post('activatepool')
